__base__: "baseconfig.yaml"

model:
  flow:
    name: "EulerFlowMLP"
    lr: 0.00008
    NSFP:
      num_layers: 8
      num_hidden: 128
      activation: "leakyrelu"
  mask:
    lr : 0.1
    name: "EulerMaskMLP"
    lr : 0.001
    MLP:
      num_layers: 18
      num_hidden: 128
dataset:
  name: "AV2Sequence"
  val_name: "AV2Sequence_val"

dataloader:
  batchsize: 4
  num_workers: 0

lr_multi:
  rec_loss: 0.0
  flow_loss: 0.0
  scene_flow_smoothness: 0
  rec_flow_loss: 0.0
  point_smooth_loss: 0.0
  eular_flow_loss: 0.01
  KDTree_loss: 1.0
  KNN_loss: 1.0
<<<<<<< HEAD
  l1_regularization: 0.001

alternate:
  flow: [[100,true],[100,true]]
  mask: [[2000,false],[100000,true]]
=======
  l1_regularization: 0.0
alternate:
  flow: [[100,true],[100,true]]
  mask: [[1000,false],[100000,true]]
>>>>>>> 480d69e0

loss:
  scene_flow_smoothness:
    each_mask_item:
      relative_gradient: 1
      criterion: "L2"
    sum_mask_item:
      relative_gradient: 1
      criterion: "L2"
vis:
  show_window: false
  debug_grad: false<|MERGE_RESOLUTION|>--- conflicted
+++ resolved
@@ -32,18 +32,10 @@
   eular_flow_loss: 0.01
   KDTree_loss: 1.0
   KNN_loss: 1.0
-<<<<<<< HEAD
-  l1_regularization: 0.001
-
-alternate:
-  flow: [[100,true],[100,true]]
-  mask: [[2000,false],[100000,true]]
-=======
   l1_regularization: 0.0
 alternate:
   flow: [[100,true],[100,true]]
   mask: [[1000,false],[100000,true]]
->>>>>>> 480d69e0
 
 loss:
   scene_flow_smoothness:
